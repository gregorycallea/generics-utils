--- conflicted
+++ resolved
@@ -58,33 +58,33 @@
         return type;
     }
 
+    /**
+     * Check if specified type is defined
+     *
+     * @param type The input type
+     * @return True it type is defined. Otherwise false.
+     */
     private static boolean isDefined(Type type) {
-        if (type instanceof Class) {
+        if (type instanceof Class)
             return true;
-        }
-        if (type instanceof GenericArrayType) {
+        if (type instanceof GenericArrayType)
             return isDefined(((GenericArrayType) type).getGenericComponentType());
-        }
         if (type instanceof WildcardType) {
-            for (Type lowerBound : ((WildcardType) type).getLowerBounds()) {
-                if (!isDefined(lowerBound)) {
+            for (final Type lowerBound : ((WildcardType) type).getLowerBounds()) {
+                if (!isDefined(lowerBound))
                     return false;
-                }
-            }
-            for (Type upperBound : ((WildcardType) type).getUpperBounds()) {
-                if (!isDefined(upperBound)) {
+            }
+            for (final Type upperBound : ((WildcardType) type).getUpperBounds()) {
+                if (!isDefined(upperBound))
                     return false;
-                }
             }
             return true;
         }
-        if (!(type instanceof ParameterizedType)) {
+        if (!(type instanceof ParameterizedType))
             return false;
-        }
-        for (Type typeArgument : ((ParameterizedType) type).getActualTypeArguments()) {
-            if (!isDefined(typeArgument)) {
+        for (final Type typeArgument : ((ParameterizedType) type).getActualTypeArguments()) {
+            if (!isDefined(typeArgument))
                 return false;
-            }
         }
         return true;
     }
@@ -101,7 +101,8 @@
      * @return The requested type
      * @throws GenericsException
      */
-    public static Type analyzeParameterizedTypes(final Class<?> klass, final Class<?> targetClass, final Class<?> rootClass, final int paramTypeNumber, Map<Integer, Type> childClassTypes) throws GenericsException {
+    public static Type analyzeParameterizedTypes(final Class klass, final Class targetClass, final Class rootClass, final int paramTypeNumber, Map<Integer, Type> childClassTypes) throws GenericsException {
+
         Type superclassType = klass.getGenericSuperclass();
         Map<TypeVariable<?>, Type> currentClassTypes = new HashMap<>();
         int z = 0;
@@ -116,27 +117,8 @@
         if (superclassType instanceof ParameterizedType) {
             int i = 0;
             for (final Type argType : ((ParameterizedType) superclassType).getActualTypeArguments()) {
-<<<<<<< HEAD
-                if (argType instanceof Class) {
-                    superClassesTypes.put(i, argType);
-                } else if (argType instanceof GenericArrayType) {
-                    final Type arrayComponentType = childClassTypes.get(i);
-                    Class<?> rawArrayComponentType;
-                    boolean parametrized = arrayComponentType instanceof ParameterizedType;
-                    if (parametrized) {
-                        rawArrayComponentType = (Class<?>) ((ParameterizedType) arrayComponentType).getRawType();
-                    } else if (arrayComponentType instanceof Class) {
-                        rawArrayComponentType = (Class<?>) arrayComponentType;
-                    } else {
-                        throw new GenericsException("Array can't be of generic type");
-                    }
-                    Class<?> arrayClassType = Array.newInstance(rawArrayComponentType, 0).getClass(); // rawArrayComponentType.arrayType()
-                    Type arrayType = parametrized ? new ResolvedGenericArrayType(arrayComponentType) : arrayClassType;
-                    superClassesTypes.put(i, arrayType);
-=======
                 if (argType instanceof TypeVariable) {
                     superClassesTypes.put(i, currentClassTypes.getOrDefault(argType, argType));
->>>>>>> 6001d5b5
                 } else {
                     superClassesTypes.put(i, refineType(argType, currentClassTypes));
                 }
